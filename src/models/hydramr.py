--- conflicted
+++ resolved
@@ -16,14 +16,6 @@
         
         self.name = name
         
-<<<<<<< HEAD
-        self.input_layer = torch.nn.Linear(in_features, 50)
-        self.hidden_layer = torch.nn.Linear(50, 50)  # Added hidden layer
-        self.r = torch.nn.ReLU()
-        self.tanh = torch.nn.Tanh()
-        self.dropout = torch.nn.Dropout(0.5)  # Added dropout
-        self.linear = nn.Linear(50, out_features)
-=======
         self.input_layer = torch.nn.Linear(in_features, 30)
         self.dropout = nn.Dropout(0.5)
         self.hidden = torch.nn.Linear(30, 30)
@@ -33,7 +25,6 @@
         # TODO add a hidden layer. 500 might be to big!
         # regularization is needed
         # Permutation test on the 30 raw signals. 
->>>>>>> a9c39dc2
         
     
     def forward(self, x: torch.Tensor) -> torch.Tensor:
@@ -49,13 +40,9 @@
 
         """
         x = self.r(self.input_layer(x))
-<<<<<<< HEAD
         x = self.dropout(x)  # Apply dropout after activation
         x = self.r(self.hidden_layer(x))  # Pass through hidden layer
         x = self.dropout(x)  # Apply dropout after hidden layer
-=======
-        x = self.r(self.hidden(x))
->>>>>>> a9c39dc2
         x = self.linear(x)
        
         # TODO: Find a proper way to do this 
