from tqdm import tqdm
import h5py
import torch
import numpy as np
import pandas as pd
import torch.nn as nn
from torch.utils.data import Subset
from torch.utils.data import DataLoader
from argparse import ArgumentParser

from models.hydra.hydra import Hydra
from models.hydra.hydra_multivariate import HydraMultivariate
from src.models.multirocket.multirocket_multivariate import MultiRocketMultivariate
from src.models.multirocket.multirocket import MultiRocket
from data.dataloader import Platoon


<<<<<<< HEAD
def extract_all_features(feature_extractors: list[nn.Module], data_loaders: list[DataLoader], segment_file: h5py.File):
=======
def extract_all_features(feature_extractors:list, data_loaders:list, segment_file:h5py.File):
    """Extracts features from all data loaders using all feature extractors and saves them to a hdf5 file.
    
    Args:
        feature_extractors (list): List of feature extractors to use [multi_rocket, hydra]
        data_loaders (list): List of data loaders to extract features from [train, test, val]
        segment_file (h5py.File): File to store the extracted features and targets
    """
    
    
>>>>>>> a922c37c
    with h5py.File('data/processed/features.hdf5', 'a') as f:
        for data_loader in data_loaders:
            data_loader_subgroup = f.require_group(data_loader.dataset.data_type)
            segments_subgroup = data_loader_subgroup.require_group("segments")
            statistics_subgroup = data_loader_subgroup.require_group("statistics")
            for feature_extractor in feature_extractors:
                all_features, all_targets = extract_features_from_extractor(feature_extractor, data_loader, segments_subgroup, segment_file)
                if len(all_features) == 0:
                    continue
                # Save feature and target statistics from training data
                # See https://github.com/angus924/hydra/issues/9 for why this transform is necessary
                if "hydra" in feature_extractor.name.lower():
                    s = torch.mean((all_features==0).type(torch.FloatTensor), dim=0)**4 + 1e-8
                else:
                    s = 0
                name = feature_extractor.name + f"_{args.name_identifier}" if args.name_identifier is not None else feature_extractor.name
                if name in statistics_subgroup.keys():
                    del statistics_subgroup[name]
                feature_extractor_subgroup = statistics_subgroup.require_group(name)
                feature_extractor_subgroup.create_dataset("used_cols", data=data_loader.dataset.gm_cols)
                feature_extractor_subgroup.create_dataset("mean", data=torch.mean(all_features, dim=0))
                feature_extractor_subgroup.create_dataset("std", data=torch.std(all_features, dim=0)+s) # add small value to avoid division by zero in hydra features
                min, _ = torch.min(all_features, dim=0)
                max, _ = torch.max(all_features, dim=0)
                feature_extractor_subgroup.create_dataset("min", data=min)
                feature_extractor_subgroup.create_dataset("max", data=max)
                
                # NOTE: To get proper KPI statistics, feature extraction must be run on the entire dataset (NOT a subset)
                if not "kpis" in statistics_subgroup.keys() and args.subset is not None:
                    kpi_stat_subgroup = statistics_subgroup.require_group("kpis")
                    target_1_subgroup = kpi_stat_subgroup.require_group("1")
                    target_1_subgroup.create_dataset("mean", data=torch.mean(torch.tensor(all_targets[::2, :]), dim=0))
                    target_1_subgroup.create_dataset("std", data=torch.std(torch.tensor(all_targets[::2, :]), dim=0))
                    min, _ = torch.min(torch.tensor(all_targets[::2, :]), dim=0)
                    max, _ = torch.max(torch.tensor(all_targets[::2, :]), dim=0)
                    target_1_subgroup.create_dataset("min", data=min)
                    target_1_subgroup.create_dataset("max", data=max)
                    
                    target_2_subgroup = kpi_stat_subgroup.require_group("2")
                    target_2_subgroup.create_dataset("mean", data=torch.mean(torch.tensor(all_targets[1::2, :]), dim=0))
                    target_2_subgroup.create_dataset("std", data=torch.std(torch.tensor(all_targets[1::2, :]), dim=0))
                    min, _ = torch.min(torch.tensor(all_targets[1::2, :]), dim=0)
                    max, _ = torch.max(torch.tensor(all_targets[1::2, :]), dim=0)
                    target_2_subgroup.create_dataset("min", data=min)
                    target_2_subgroup.create_dataset("max", data=max)
                
 

def extract_features_from_extractor(feature_extractor, data_loader, subgroup, segment_file):
    """Extracts features from a data loader using a feature extractor, saves them to a hdf5 file and returns them.

    Args:
        feature_extractor (_type_): The feature extractor to use (e.g. MultiRocket, Hydra)
        data_loader (_type_): The data loader to extract features from (e.g. train, test, val)
        subgroup (_type_): The subgroup to save the extracted features to in the hdf5 file
        segment_file (_type_): _description_

    Returns:
        _type_: _description_
    """
    all_features = torch.tensor([])
    all_targets = np.array([])
    iterator = tqdm(data_loader, unit="batch", position=0, leave=False, total=args.subset if args.subset is not None else len(data_loader))
    iterator.set_description(f"Extracting {data_loader.dataset.data_type} features from {feature_extractor.name}")
    iteration = 0
    for data, segment_nr, second_nr in iterator:
        if args.subset is not None and iteration >= args.subset:
            break
        if isinstance(feature_extractor, MultiRocket) or isinstance(feature_extractor, MultiRocketMultivariate):
            data = data.numpy()
        elif isinstance(feature_extractor, HydraMultivariate) or isinstance(feature_extractor, Hydra):
            data = data.type(torch.FloatTensor)
        segment_nr = segment_nr[0]
        second_nr = second_nr[0]
        if not segment_nr in subgroup.keys():
            subgroup.require_group(segment_nr)
        
        segment_subgroup = subgroup[segment_nr]
        
        # Add direction, trip name and pass name as attr to segment subgroup
        segment_subgroup.attrs['direction'] = segment_file[segment_nr].attrs['direction']
        segment_subgroup.attrs['trip_name'] = segment_file[segment_nr].attrs['trip_name']
        segment_subgroup.attrs['pass_name'] = segment_file[segment_nr].attrs['pass_name']
        
        if not second_nr in segment_subgroup.keys():
            segment_subgroup.require_group(second_nr)
        
        second_subgroup = segment_subgroup[second_nr]
        if not "kpis" in second_subgroup.keys():
            copy_hdf5_(data={"kpis":segment_file[segment_nr][second_nr]["kpis"]}, group=second_subgroup)
        
        if len(args.cols) == 1:
            data = data.squeeze(0)
        features = feature_extractor(data)
        features = features.flatten()
        
        if type(features) != torch.Tensor:
            features = torch.tensor(features)
        # See https://github.com/angus924/hydra/issues/9 for why this transform is necessary
        features = torch.sqrt(torch.clamp(features, min=0))
        
        if f'{feature_extractor.name}_{args.name_identifier}' in second_subgroup.keys():
            del second_subgroup[f'{feature_extractor.name}_{args.name_identifier}']
            
        second_subgroup.create_dataset(f'{feature_extractor.name}_{args.name_identifier}', data=features)

        if data_loader.dataset.data_type == 'train':
            if len(all_features) == 0:
                all_features = features
            else:
                all_features = torch.vstack((all_features, features))
            targets1 = segment_file[segment_nr][second_nr]["kpis"]["1"][()]
            targets2 = segment_file[segment_nr][second_nr]["kpis"]["2"][()]
            targets = np.vstack((targets1, targets2))
            if all_targets.size == 0:
                all_targets = targets
            else:
                all_targets = np.vstack((all_targets, targets))
        
        iteration += 1
            
        
    return all_features, all_targets
          
        
def copy_hdf5_(data, group):
    for key, value in data.items():
        if isinstance(value, h5py.Group):
            subgroup = group.require_group(key)
            # Save attributes
            for k, v in value.attrs.items():
                subgroup.attrs[k] = v
            copy_hdf5_(value, subgroup)
        else:
            dataset = group.create_dataset(key, data=value[()])
            for k, v in value.attrs.items():
                dataset.attrs[k] = v


def get_args():
    parser = ArgumentParser(description='Hydra-MR')
    parser.add_argument('--cols', default=['acc.xyz_0', 'acc.xyz_1', 'acc.xyz_2'], nargs='+')
    parser.add_argument('--mr_num_features', type=int, default=50000)
    parser.add_argument('--hydra_input_length', type=int, default=250) # our input length is 250
    parser.add_argument('--subset', type=int, default=None)
    parser.add_argument('--name_identifier', type=str)
    
    return parser.parse_args()


if __name__ == '__main__':
    args = get_args()
    
    data_path = 'data/processed/w_kpis/segments.hdf5'
    
    # Load data
    train_data = Platoon(data_path=data_path, data_type='train', feature_extraction=True, gm_cols=args.cols)
    val_data = Platoon(data_path=data_path, data_type='val', feature_extraction=True, gm_cols=args.cols)
    test_data = Platoon(data_path=data_path, data_type='test', feature_extraction=True, gm_cols=args.cols)
    
    # Create dataloaders
    train_loader = DataLoader(train_data, batch_size=1, shuffle=False, num_workers=0)
    val_loader = DataLoader(val_data, batch_size=1, shuffle=False, num_workers=0)
    test_loader = DataLoader(test_data, batch_size=1, shuffle=False, num_workers=0)
    
    # Create feature extractors
    if len(args.cols) == 1:
        multi_rocket_transformer = MultiRocket(args.mr_num_features)
        hydra_transformer = Hydra(args.hydra_input_length)
    else:
        multi_rocket_transformer = MultiRocketMultivariate(args.mr_num_features)
        hydra_transformer = HydraMultivariate(args.hydra_input_length, len(args.cols))
    
    print(f"Extracting features from {multi_rocket_transformer.name} and {hydra_transformer.name}")
    
    with h5py.File(data_path, 'r') as f:
        extract_all_features([multi_rocket_transformer, hydra_transformer], [train_loader, val_loader, test_loader], f)
    
    <|MERGE_RESOLUTION|>--- conflicted
+++ resolved
@@ -15,10 +15,7 @@
 from data.dataloader import Platoon
 
 
-<<<<<<< HEAD
 def extract_all_features(feature_extractors: list[nn.Module], data_loaders: list[DataLoader], segment_file: h5py.File):
-=======
-def extract_all_features(feature_extractors:list, data_loaders:list, segment_file:h5py.File):
     """Extracts features from all data loaders using all feature extractors and saves them to a hdf5 file.
     
     Args:
@@ -28,7 +25,6 @@
     """
     
     
->>>>>>> a922c37c
     with h5py.File('data/processed/features.hdf5', 'a') as f:
         for data_loader in data_loaders:
             data_loader_subgroup = f.require_group(data_loader.dataset.data_type)
