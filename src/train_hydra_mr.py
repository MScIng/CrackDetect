import os
import torch
import wandb
import numpy as np
import torch.nn as nn
import time

from tqdm import tqdm
from matplotlib import pyplot as plt
from argparse import ArgumentParser
from torch.utils.data import DataLoader 

from models.hydramr import HydraMRRegressor
from data.feature_dataloader import Features
from util.utils import set_all_seeds

# Set seed for reproducibility
set_all_seeds(42)


def train(model: HydraMRRegressor, 
          train_loader: DataLoader, 
          val_loader: DataLoader,
          fold: int,
          epochs: int = 10, 
          lr: float = 0.001,
          ):
    """Training loop for the Hydra-MR model.
    
    This function trains the Hydra-MR model using the provided training data and validation data loaders.
    The model is trained for a specified number of epochs with a given learning rate.

    The model is saved in the models directory with the name of the model along with the best model during training.
    Training curves are saved in the reports/figures/model_results directory.
    
    Parameters:
    ----------
        model (HydraMRRegressor): The model to train.
        train_loader (DataLoader): The training data loader.
        val_loader (DataLoader): The validation data loader.
        epochs (int, optional): Number of epochs to train. Defaults to 10.
        lr (float, optional): Learning rate of the optimizer. Defaults to 0.001.
    """
    
    if args.lr != 0.001:
        lr = args.lr
    if args.epochs != 10:
        epochs = args.epochs
    
<<<<<<< HEAD
    # Set optimizer
    optimizer = torch.optim.Adam(model.parameters(), lr=lr, weight_decay=args.weight_decay)
=======
    # Set optimizer with weight decay
    optimizer = torch.optim.Adam(model.parameters(), lr=lr, weight_decay=1e-5)
>>>>>>> 9675df04
    
    # Set loss function
    loss_fn = nn.MSELoss()

    wandb.config.update({"optimizer": str(optimizer), "loss_function": str(loss_fn)})

    epoch_train_losses = []
    epoch_val_losses = []
    best_val_loss = np.inf
    
    # Iterate over segments of data (each segment is a time series where the minimum speed is above XX km/h)
    for i, epoch in enumerate(range(epochs)):
        start = time.time()
        train_iterator = tqdm(train_loader, unit="batch", position=0, leave=False)
        model.train()
        train_losses = []
        for data, target in train_iterator:
            output = model(data)

            loss = loss_fn(output, target)
            train_losses.append(loss.item())
            
            optimizer.zero_grad()
            loss.backward()
            optimizer.step()
            
            if len(epoch_val_losses) > 0:
                train_iterator.set_description(f"Training Epoch {epoch+1}/{epochs}, Train loss: {loss.item():.3f}, Last epoch train loss: {epoch_train_losses[i-1]:.3f}, Last epoch val loss: {epoch_val_losses[i-1]:.3f}")
            else:
                train_iterator.set_description(f"Training Epoch {epoch+1}/{epochs}, Train loss: {loss.item():.3f}")

        mean_train_loss = np.mean(train_losses)
        wandb.log({f"epoch_{fold}": epoch+1, f"train_loss_{fold}": mean_train_loss})
        epoch_train_losses.append(mean_train_loss)
        
        val_iterator = tqdm(val_loader, unit="batch", position=0, leave=False)
        model.eval()
        val_losses = []
        # bad_predictions = 0
        # bad_data = []
        # bad_max_idx = []
        # bad_min_idx = []
        for val_data, target in val_iterator:
            output = model(val_data)
            val_loss = loss_fn(output, target)

            # TODO: Fix insane predictions in validation, and then switch to MSE
            # Validation losses explodeeeeee
            if val_loss > 100:
                # bad_predictions += 1
                # bad_data.append([val_data[val_data > 10], val_data[val_data < -10]])
                # bad_max_idx.append((val_data == torch.max(val_data)).nonzero())
                # bad_min_idx.append((val_data == torch.min(val_data)).nonzero())
                print(f"Val loss: {val_loss}")
            val_losses.append(val_loss.item())
            val_iterator.set_description(f"Validating Epoch {epoch+1}/{epochs}, Train loss: {loss.item():.3f}, Last epoch train loss: {epoch_train_losses[i-1]:.3f}, Val loss: {val_loss:.3f}, Mean Val Loss: {np.mean(val_losses):.3f}")
        
        # save best model
        if np.mean(val_losses) < best_val_loss:
            end = time.time()
            best_val_loss = np.mean(val_losses)
            torch.save(model.state_dict(), f'models/best_{model.name}_{fold}.pt')
            print(f"Saving best model with mean val loss: {np.mean(val_losses):.3f} at epoch {epoch+1} ({end-start:.2f}s)")
            # Note to windows users: you may need to run the script as administrator to save the model
            wandb.save(f'models/best_{model.name}_{fold}.pt')
            
        mean_val_loss = np.mean(val_losses)
        wandb.log({f"epoch_{fold}": epoch+1, f"val_loss_ {fold}": mean_val_loss})
        epoch_val_losses.append(mean_val_loss)

        x = np.arange(1, epoch+2, step=1)
        plt.plot(x, epoch_train_losses, label="Train loss")
        plt.plot(x, epoch_val_losses, label="Val loss")
        # plt.xticks(x)
        plt.title('Loss per epoch')
        plt.ylim(0, min(5, max(max(epoch_train_losses), max(epoch_val_losses))+1))
        plt.ylabel('Loss')
        plt.xlabel('Epoch')
        plt.legend()
        plt.grid()
        plt.tight_layout()
        os.makedirs(f'reports/figures/model_results/{model.name}', exist_ok=True)
        plt.savefig(f'reports/figures/model_results/{model.name}/loss_{fold}.pdf')
        plt.close()
    
    torch.save(model.state_dict(), f'models/{model.name}.pt')

    return epoch_train_losses, epoch_val_losses, best_val_loss
    

def get_args():
    parser = ArgumentParser(description='Train the Hydra-MultiRocket model.')
    parser.add_argument('--epochs', type=int, default=10, help='Number of epochs to train. Default 10')
    parser.add_argument('--batch_size', type=int, default=32, help='Batch size for training (batches are concatenated MR and Hydra features). Default 32')
    parser.add_argument('--lr', type=float, default=1e-6, help='Learning rate for the optimizer. Default 1e-6')
    parser.add_argument('--feature_extractors', type=str, nargs='+', default=['MultiRocketMV_50000', 'HydraMV_8_64'], help='Feature extractors to use for prediction. Default is MultiRocketMV_50000 and HydraMV_8_64.')
    parser.add_argument('--name_identifier', type=str, default='', help='Name identifier for the feature extractors. Default is empty.')
    parser.add_argument('--folds', type=int, default=5, help='Number of folds for cross-validation. Default is 5.')
    parser.add_argument('--model_name', type=str, default='HydraMRRegressor', help='Name of the model. Default is HydraMRRegressor.')
    parser.add_argument('--weight_decay', type=float, default=0.0, help='Weight decay for the optimizer. Default is 0.0')
    
    return parser.parse_args()


if __name__ == '__main__':
    args = get_args()
    
    wandb.init(project='All features', entity='fleetyeet')
    wandb.config.update(args)
    # Define feature extractors
    # These are the names of the stored models/features (in features.hdf5)
    # e.g. ['MultiRocketMV_50000', 'HydraMV_8_64'] you can check the available features with check_hdf5.py
    feature_extractors = args.feature_extractors
    # feature_extractors = ['HydraMV_8_64']
    
    # If you have a name_identifier in the stored features, you need to include this in the dataset
    # e.g. to use features from "MultiRocketMV_50000_subset100," set name_identifier = "subset100"
    name_identifier = args.name_identifier

    train_losses = []
    val_losses = []
    best_val_losses = []
    
    for fold in range(args.folds):
        print(f"Training fold {fold+1}/{args.folds}")
        
        # Load data
        trainset = Features(data_type='train', feature_extractors=feature_extractors, name_identifier=name_identifier, fold=fold, verbose=False)
        train_loader = DataLoader(trainset, batch_size=args.batch_size, shuffle=True, num_workers=0)
        
        valset = Features(data_type='val', feature_extractors=feature_extractors, name_identifier=name_identifier, fold=fold, verbose=False)
        val_loader = DataLoader(valset, batch_size=args.batch_size, shuffle=True, num_workers=0)
        
        input_shape, target_shape = trainset.get_data_shape()
        
        # Create model
        # As a baseline, MultiRocket_50000 will output 49728 features, Hydra_8_64 will output 5120 features, and there are 4 KPIs (targets)
        model = HydraMRRegressor(input_shape[0], target_shape[0], name=args.model_name) 
        
        wandb.watch(model, log='all')
        wandb.config.update({f"model_{fold}": model.name})

        # Train
        # TODO: Modify train function to return best_model, best_val_loss, and training curves
        k_fold_train_losses, k_fold_val_losses, best_val_loss = train(model, train_loader, val_loader, fold=fold)
    
        train_losses.append(k_fold_train_losses)
        val_losses.append(k_fold_val_losses)
        best_val_losses.append(best_val_loss)
    
    print(f"Mean best validation loss: {np.mean(best_val_losses):.3f}")
    print(f"Standard deviation of best validation loss: {np.std(best_val_losses):.3f}")
    wandb.log({"mean_best_val_loss": np.mean(best_val_losses), "std_best_val_loss": np.std(best_val_losses)})

    # plot training curves
    for i in range(args.folds):
        x = np.arange(1, args.epochs+1, step=1)
        plt.plot(x, train_losses[i], c="b", alpha=0.2)
        plt.plot(x, val_losses[i], linestyle='--', c="r", alpha=0.2)

    plt.plot(x, np.mean(train_losses, axis=0), label="Train loss", c="b")
    plt.plot(x, np.mean(val_losses, axis=0), label="Val loss", c="r", linestyle='--')
    plt.ylim(0, min(7, max(np.max(train_losses), np.max(val_losses))+0.2))
    plt.title('Loss per epoch')
    plt.ylabel('Loss')
    plt.xlabel('Epoch')
    plt.legend()
    plt.grid()
    plt.tight_layout()
    os.makedirs(f'reports/figures/model_results/{model.name}', exist_ok=True)
    plt.savefig(f'reports/figures/model_results/{model.name}/loss_combined.pdf')
    # log the plot to wandb
    wandb.log({"loss_combined": wandb.Image(plt)})
    plt.close()

    wandb.finish()<|MERGE_RESOLUTION|>--- conflicted
+++ resolved
@@ -47,13 +47,8 @@
     if args.epochs != 10:
         epochs = args.epochs
     
-<<<<<<< HEAD
     # Set optimizer
     optimizer = torch.optim.Adam(model.parameters(), lr=lr, weight_decay=args.weight_decay)
-=======
-    # Set optimizer with weight decay
-    optimizer = torch.optim.Adam(model.parameters(), lr=lr, weight_decay=1e-5)
->>>>>>> 9675df04
     
     # Set loss function
     loss_fn = nn.MSELoss()
